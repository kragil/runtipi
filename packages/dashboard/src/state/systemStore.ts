--- conflicted
+++ resolved
@@ -7,23 +7,11 @@
 }
 
 type Store = {
-<<<<<<< HEAD
-  baseUrl: string;
   status: SystemStatus;
-  setBaseUrl: (url: string) => void;
-=======
-  status: SystemStatus;
->>>>>>> 08b6b318
   setStatus: (status: SystemStatus) => void;
 };
 
 export const useSystemStore = create<Store>((set) => ({
-<<<<<<< HEAD
-  baseUrl: '',
   status: SystemStatus.RUNNING,
-  setBaseUrl: (url: string) => set((state) => ({ ...state, baseUrl: url })),
-=======
-  status: SystemStatus.RUNNING,
->>>>>>> 08b6b318
   setStatus: (status: SystemStatus) => set((state) => ({ ...state, status })),
 }));