name: Publish release
on:
<<<<<<< HEAD
  push:
    branches:
      - master
=======
  workflow_dispatch:
>>>>>>> 2239b445

jobs:
  release:
    if: github.repository == 'meienberger/runtipi'
    runs-on: ubuntu-latest
    steps:
      - name: Checkout
        uses: actions/checkout@v3

      - name: Set up QEMU
        uses: docker/setup-qemu-action@v2

      - name: Set up Docker Buildx
        uses: docker/setup-buildx-action@v2

      - name: Login to DockerHub
        uses: docker/login-action@v2
        with:
          username: ${{ secrets.DOCKERHUB_USERNAME }}
          password: ${{ secrets.DOCKERHUB_TOKEN }}

      - name: Get tag from VERSION file
        id: meta
        run: |
          VERSION=$(npm run version --silent)
          TAG=${VERSION}
          echo "::set-output name=tag::${TAG}"

      - name: Build and push images
        uses: docker/build-push-action@v3
        with:
          context: .
          platforms: linux/amd64,linux/arm64
          push: true
          tags: meienberger/runtipi:latest,meienberger/runtipi:${{ steps.meta.outputs.TAG }}
          cache-from: type=registry,ref=meienberger/runtipi:buildcache
          cache-to: type=registry,ref=meienberger/runtipi:buildcache,mode=max

      - name: Create Tag
        id: create_tag
        uses: butlerlogic/action-autotag@stable
        env:
          GITHUB_TOKEN: '${{ secrets.GITHUB_TOKEN }}'
        with:
<<<<<<< HEAD
          token: ${{ secrets.GITHUB_TOKEN }}
          package-path: ./package.json
=======
          tag_prefix: 'v'
>>>>>>> 2239b445

      - name: Create Release
        id: create_release
        uses: actions/create-release@latest
        if: steps.create_tag.outputs.tagcreated == 'yes'
        env:
          GITHUB_TOKEN: ${{ secrets.GITHUB_TOKEN }}
        with:
          tag_name: ${{ steps.create_tag.outputs.tagname }}
          release_name: ${{ steps.create_tag.outputs.tagname }}
          draft: false
          prerelease: false

<|MERGE_RESOLUTION|>--- conflicted
+++ resolved
@@ -1,12 +1,6 @@
 name: Publish release
 on:
-<<<<<<< HEAD
-  push:
-    branches:
-      - master
-=======
   workflow_dispatch:
->>>>>>> 2239b445
 
 jobs:
   release:
@@ -51,12 +45,7 @@
         env:
           GITHUB_TOKEN: '${{ secrets.GITHUB_TOKEN }}'
         with:
-<<<<<<< HEAD
-          token: ${{ secrets.GITHUB_TOKEN }}
-          package-path: ./package.json
-=======
           tag_prefix: 'v'
->>>>>>> 2239b445
 
       - name: Create Release
         id: create_release
