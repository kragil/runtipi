import { App } from '@/server/db/schema';
import { appInfoSchema, sanitizePath } from '@runtipi/shared';
import { pathExists } from '@runtipi/shared/node';
import { DATA_DIR } from '@/config/constants';
import path from 'path';
import { fileExists, readdirSync, readFile, readJsonFile } from '../../common/fs.helpers';
import { TipiConfig } from '../../core/TipiConfig';
import { Logger } from '../../core/Logger';
import { notEmpty } from '../../common/typescript.helpers';

/**
 *  This function checks the requirements for the app with the provided name.
 *  It reads the config.json file for the app, parses it,
 *  and checks if the architecture of the current system is supported by the app.
 *  If the config.json file is invalid, it throws an error.
 *  If the architecture is not supported, it throws an error.
 *
 *  @param {string} appName - The name of the app.
 *  @throws Will throw an error if the app has an invalid config.json file or if the current system architecture is not supported by the app.
 */
export const checkAppRequirements = (appName: string) => {
  const { appsRepoId, architecture } = TipiConfig.getConfig();
  const configFile = readJsonFile(path.join(DATA_DIR, 'repos', sanitizePath(appsRepoId), 'apps', sanitizePath(appName), 'config.json'));
  const parsedConfig = appInfoSchema.safeParse(configFile);

  if (!parsedConfig.success) {
    throw new Error(`App ${appName} has invalid config.json file`);
  }

  if (parsedConfig.data.supported_architectures && !parsedConfig.data.supported_architectures.includes(architecture)) {
    throw new Error(`App ${appName} is not supported on this architecture`);
  }

  return parsedConfig.data;
};

/**
  This function reads the apps directory and skips certain system files, then reads the config.json and metadata/description.md files for each app,
  parses the config file, filters out any apps that are not available and returns an array of app information.
  If the config.json file is invalid, it logs an error message.
 */
export const getAvailableApps = async () => {
  const { appsRepoId } = TipiConfig.getConfig();
  if (!(await pathExists(path.join(DATA_DIR, 'repos', sanitizePath(appsRepoId), 'apps')))) {
    Logger.error(`Apps repo ${appsRepoId} not found. Make sure your repo is configured correctly.`);
    return [];
  }

  const appsDir = readdirSync(path.join(DATA_DIR, 'repos', sanitizePath(appsRepoId), 'apps'));

  const skippedFiles = ['__tests__', 'docker-compose.common.yml', 'schema.json', '.DS_Store'];

  const apps = appsDir
    .map((app) => {
      if (skippedFiles.includes(app)) return null;

      const repoPath = path.join(DATA_DIR, 'repos', sanitizePath(appsRepoId), 'apps', sanitizePath(app));
      const configFile = readJsonFile(path.join(repoPath, 'config.json'));
      const parsedConfig = appInfoSchema.safeParse(configFile);

      if (!parsedConfig.success) {
        Logger.error(`App ${JSON.stringify(app)} has invalid config.json`);
        Logger.error(JSON.stringify(parsedConfig.error, null, 2));
      } else if (parsedConfig.data.available) {
        const description = readFile(path.join(repoPath, 'metadata', 'description.md'));
        return { ...parsedConfig.data, description };
      }

      return null;
    })
    .filter(notEmpty)
<<<<<<< HEAD
    .map(({ id, categories, name, short_desc }) => ({ id, categories, name, short_desc }));
=======
    .map(({ id, categories, name, short_desc, deprecated, supported_architectures }) => ({
      id,
      categories,
      name,
      short_desc,
      deprecated,
      supported_architectures,
    }));
>>>>>>> eed3742b

  return apps;
};

/**
 *  This function returns an object containing information about the updates available for the app with the provided id.
 *  It checks if the app is installed or not and looks for the config.json file in the appropriate directory.
 *  If the config.json file is invalid, it returns null.
 *  If the app is not found, it returns null.
 *
 *  @param {string} id - The app id.
 */
export const getUpdateInfo = (id: string) => {
  const { appsRepoId } = TipiConfig.getConfig();
  const repoConfig = readJsonFile(path.join(DATA_DIR, 'repos', sanitizePath(appsRepoId), 'apps', sanitizePath(id), 'config.json'));
  const parsedConfig = appInfoSchema.safeParse(repoConfig);

  if (parsedConfig.success) {
    return {
      latestVersion: parsedConfig.data.tipi_version,
      latestDockerVersion: parsedConfig.data.version,
    };
  }

  return { latestVersion: 0, latestDockerVersion: '0.0.0' };
};

/**
 *  This function reads the config.json and metadata/description.md files for the app with the provided id,
 *  parses the config file and returns an object with app information.
 *  It checks if the app is installed or not and looks for the config.json file in the appropriate directory.
 *  If the config.json file is invalid, it returns null.
 *  If an error occurs during the process, it logs the error message and throws an error.
 *
 *  @param {string} id - The app id.
 *  @param {App['status']} [status] - The app status.
 */
export const getAppInfo = (id: string, status?: App['status']) => {
  try {
    // Check if app is installed
    const installed = typeof status !== 'undefined' && status !== 'missing';

    const appsFolder = path.join(DATA_DIR, 'apps', sanitizePath(id));

    if (installed && fileExists(path.join(appsFolder, 'config.json'))) {
      const configFile = readJsonFile(path.join(appsFolder, 'config.json'));
      const parsedConfig = appInfoSchema.safeParse(configFile);

      if (parsedConfig.success && parsedConfig.data.available) {
        const description = readFile(path.join(appsFolder, 'metadata', 'description.md'));
        return { ...parsedConfig.data, description };
      }
    }

    const { appsRepoId } = TipiConfig.getConfig();
    const repoFolder = path.join(DATA_DIR, 'repos', sanitizePath(appsRepoId), 'apps', sanitizePath(id));

    if (fileExists(path.join(repoFolder, 'config.json'))) {
      const configFile = readJsonFile(path.join(repoFolder, 'config.json'));
      const parsedConfig = appInfoSchema.safeParse(configFile);

      if (parsedConfig.success && parsedConfig.data.available) {
        const description = readFile(path.join(repoFolder, 'metadata', 'description.md'));
        return { ...parsedConfig.data, description };
      }
    }

    return null;
  } catch (e) {
    Logger.error(`Error loading app: ${id}`);
    throw new Error(`Error loading app: ${id}`);
  }
};<|MERGE_RESOLUTION|>--- conflicted
+++ resolved
@@ -69,9 +69,6 @@
       return null;
     })
     .filter(notEmpty)
-<<<<<<< HEAD
-    .map(({ id, categories, name, short_desc }) => ({ id, categories, name, short_desc }));
-=======
     .map(({ id, categories, name, short_desc, deprecated, supported_architectures }) => ({
       id,
       categories,
@@ -80,7 +77,6 @@
       deprecated,
       supported_architectures,
     }));
->>>>>>> eed3742b
 
   return apps;
 };
