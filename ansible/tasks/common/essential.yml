- name: Update packages
  apt:
    update_cache: yes
    upgrade: yes

- name: Install essential packages
  package:
    name: "{{ packages }}"
    state: latest

- name: Upgrade packages
  apt:
    upgrade: yes

- name: Add user to root group
  user:
    name: "{{ username }}"
    group: root

- name: "Enable passwordless sudo for {{ username }}"
  lineinfile:
    dest: /etc/sudoers
    regexp: "^%wheel"
    line: "{{ username }} ALL=(ALL) NOPASSWD: ALL"
    validate: "/usr/sbin/visudo -cf %s"

<<<<<<< HEAD
- name: Allow SSH in UFW
  community.general.ufw:
    rule: allow
    port: 22
    proto: tcp

- name: Allow port 80 in UFW
  community.general.ufw:
    rule: allow
    port: 80
    proto: tcp

- name: Allow port 443 in UFW
  community.general.ufw:
    rule: allow
    port: 443
    proto: tcp

- name: Allow ports for apps
  community.general.ufw:
    rule: allow
    port: 3000:3001
    proto: tcp

- name: Enable ufw daemon
  service:
    name: ufw
    state: started
    enabled: yes

- name: Enable UFW
  community.general.ufw:
    state: enabled
=======
- name: Create cron every minute running system-info.sh
  cron:
    name: "system-info"
    user: "{{ username }}"
    minute: "*/1"
    job: "{{ playbook_dir }}/../scripts/system-info.sh"
>>>>>>> e85b7a1d
<|MERGE_RESOLUTION|>--- conflicted
+++ resolved
@@ -24,45 +24,10 @@
     line: "{{ username }} ALL=(ALL) NOPASSWD: ALL"
     validate: "/usr/sbin/visudo -cf %s"
 
-<<<<<<< HEAD
-- name: Allow SSH in UFW
-  community.general.ufw:
-    rule: allow
-    port: 22
-    proto: tcp
-
-- name: Allow port 80 in UFW
-  community.general.ufw:
-    rule: allow
-    port: 80
-    proto: tcp
-
-- name: Allow port 443 in UFW
-  community.general.ufw:
-    rule: allow
-    port: 443
-    proto: tcp
-
-- name: Allow ports for apps
-  community.general.ufw:
-    rule: allow
-    port: 3000:3001
-    proto: tcp
-
-- name: Enable ufw daemon
-  service:
-    name: ufw
-    state: started
-    enabled: yes
-
-- name: Enable UFW
-  community.general.ufw:
-    state: enabled
-=======
 - name: Create cron every minute running system-info.sh
   cron:
     name: "system-info"
     user: "{{ username }}"
     minute: "*/1"
     job: "{{ playbook_dir }}/../scripts/system-info.sh"
->>>>>>> e85b7a1d
+  ignore_errors: yes