--- conflicted
+++ resolved
@@ -105,12 +105,9 @@
     outputs:
       tagname: ${{ steps.create_tag.outputs.tagname }}
     steps:
-<<<<<<< HEAD
-=======
       - name: Checkout code
         uses: actions/checkout@v3
 
->>>>>>> 96f38927
       - name: Create Tag
         id: create_tag
         uses: butlerlogic/action-autotag@stable
@@ -131,11 +128,7 @@
           name: cli
           path: cli
 
-<<<<<<< HEAD
-      - name: Create beta release
-=======
       - name: Create release
->>>>>>> 96f38927
         id: create_release
         uses: actions/create-release@v1
         env:
